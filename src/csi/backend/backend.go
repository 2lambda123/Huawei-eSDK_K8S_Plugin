--- conflicted
+++ resolved
@@ -172,13 +172,9 @@
 				continue
 			}
 
-<<<<<<< HEAD
-			if (i.MetroDomain != "" && i.MetroDomain == j.MetroDomain) || (i.MetrovStorePairID != "" && i.MetrovStorePairID == j.MetrovStorePairID) {
-=======
 			if ((i.MetroDomain != "" && i.MetroDomain == j.MetroDomain) || (
 				i.MetrovStorePairID != "" && i.MetrovStorePairID == j.MetrovStorePairID)) && (
 					i.MetroBackendName == j.Name && j.MetroBackendName == i.Name) {
->>>>>>> 3294a991
 				i.MetroBackend, j.MetroBackend = j, i
 				i.Plugin.UpdateMetroRemotePlugin(j.Plugin)
 				j.Plugin.UpdateMetroRemotePlugin(i.Plugin)

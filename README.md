--- conflicted
+++ resolved
@@ -1,5 +1,5 @@
 
-<<<<<<< HEAD
+
 # 广汽自动驾驶项目--华为CSI
 ## 说明
 
@@ -7,33 +7,7 @@
 
 ## huawei-csi二进制编译
 ### 编译环境
-=======
-# Huawei Storage CSI Driver For Kubernetes
-## Overview
-Huawei Container Storage Interface (CSI) Driver is used to provision LUN, recycle LUN, 
-and provide a series of disaster recovery functions of storages for Kubernetes Containers.
 
-## Compatibility Matrix
-| Features |1.18|1.19|1.20|1.21|1.22|1.23|
-|---|---|---|---|---|---|---|
-|Create PVC|√|√|√|√|√|√|
-|Delete PVC|√|√|√|√|√|√|
-|Create POD|√|√|√|√|√|√|
-|Delete POD|√|√|√|√|√|√|
-|Offline Resize|√|√|√|√|√|√|
-|Online Resize|√|√|√|√|√|√|
-|Create Snapshot|√|√|√|√|√|√|
-|Delete Snapshot|√|√|√|√|√|√|
-|Restore|√|√|√|√|√|√|
-|Clone|√|√|√|√|√|√|
-
-More details [release doc](https://github.com/Huawei/eSDK_K8S_Plugin/blob/V2.2.16/RELEASE.md)
-
-## Compiling the Huawei CSI Driver
-This section describes the environmental requirements and steps of compiling Huawei CSI Driver
-
-### Compiler Environment
->>>>>>> 630c94d9
 | System | Go Version |
 |---|---|
 |Linux|    >=1.17|
@@ -79,63 +53,42 @@
   allSquash: "1"
 ```
 
-<<<<<<< HEAD
 ### 示例参数说明
-=======
-## Deployment and Examples
-### Create Dockerfile and Make Huawei CSI Image
-Ensure the docker has been installed on the host and host can access the networks in 
-order to obtain some dependent software, then you can refer to the [documentation](
-https://github.com/Huawei/eSDK_K8S_Plugin/tree/V2.2.16/docs) and
-create your own Dockerfile.
->>>>>>> 630c94d9
+
 
 以下三个参数仅支持配置为字符串格式
+
 
 #### unixPermission
 
 说明：命名空间根目录UNIX权限
 
-<<<<<<< HEAD
 参数配置格式：与Linux环境中权限配置格式一致，如"777"
-=======
-### Deploy The huawei-csi-rbac
-Fill in the appropriate mirror version in [huawei-csi-rbac.yaml](https://github.com/Huawei/eSDK_K8S_Plugin/blob/V2.2.16/deploy/huawei-csi-rbac.yaml),
- and then create the Huawei CSI Rbac.
->>>>>>> 630c94d9
+
 
 不配置该参数则默认为755
 
-<<<<<<< HEAD
+
 #### rootSquash
-=======
-### Deploy the huawei-csi-configmap
-Fill in the appropriate mirror version in [huawei-csi-configmap.yaml](https://github.com/Huawei/eSDK_K8S_Plugin/blob/V2.2.16/deploy/huawei-csi-configmap/huawei-csi-configmap-oceanstor-iscsi.yaml), and then create the Huawei CSI Configmap
->>>>>>> 630c94d9
+
 
 说明：设置是否允许客户端的root权限。
 
+
 可配置值："0"，"1"
 
-<<<<<<< HEAD
 "0"：root_squash：表示不允许客户端以root用户访问，客户端使用root用户访问时映射为匿名用户。
 "1"：no_root_squash：表示允许客户端以root用户访问，保留root用户的权限。
-=======
-### Deploy the huawei-csi-controller
-Fill in the appropriate mirror version in [huawei-csi-controller.yaml](https://github.com/Huawei/eSDK_K8S_Plugin/blob/V2.2.16/deploy/huawei-csi-controller-snapshot-v1.yaml), and then create the Huawei CSI Controller service
->>>>>>> 630c94d9
+
 
 不配置该参数则默认为"1" no_root_squash
 
-<<<<<<< HEAD
+
 #### allSquash
-=======
-### Deploy the huawei-csi-node
-Fill in the appropriate mirror version in [huawei-csi-node.yaml](https://github.com/Huawei/eSDK_K8S_Plugin/blob/V2.2.16/deploy/huawei-csi-node.yaml),
- and then create the Huawei CSI Node service
->>>>>>> 630c94d9
+
 
 说明：设置是否保留共享目录的UID和GID。
+
 
 可配置值："0"，"1"
 
